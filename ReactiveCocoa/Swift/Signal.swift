import Result

/// A push-driven stream that sends Events over time, parameterized by the type
/// of values being sent (`Value`) and the type of error that can occur (`Error`).
/// If no errors should be possible, NoError can be specified for `Error`.
///
/// An observer of a Signal will see the exact same sequence of events as all
/// other observers. In other words, events will be sent to all observers at the
/// same time.
///
/// Signals are generally used to represent event streams that are already “in
/// progress,” like notifications, user input, etc. To represent streams that
/// must first be _started_, see the SignalProducer type.
///
/// Signals do not need to be retained. A Signal will be automatically kept
/// alive until the event stream has terminated.
public final class Signal<Value, Error: ErrorType> {
	public typealias Observer = Event<Value, Error>.Sink

	private let atomicObservers: Atomic<Bag<Observer>?> = Atomic(Bag())

	/// Used to ensure that events are serialized during delivery to observers.
	private let sendLock = NSLock()

	/// Initializes a Signal that will immediately invoke the given generator,
	/// then forward events sent to the given observer.
	///
	/// The disposable returned from the closure will be automatically disposed
	/// if a terminating event is sent to the observer. The Signal itself will
	/// remain alive until the observer is released.
	public init(_ generator: Observer -> Disposable?) {
		sendLock.name = "org.reactivecocoa.ReactiveCocoa.Signal"

		let generatorDisposable = SerialDisposable()

		/// When set to `true`, the Signal should interrupt as soon as possible.
		let interrupted = Atomic(false)

		let sink: Observer = { event in
			if case .Interrupted = event {
				// Normally we disallow recursive events, but
				// Interrupted is kind of a special snowflake, since it
				// can inadvertently be sent by downstream consumers.
				//
				// So we'll flag Interrupted events specially, and if it
				// happened to occur while we're sending something else,
				// we'll wait to deliver it.
				interrupted.value = true

				if self.sendLock.tryLock() {
					self.interrupt()
					self.sendLock.unlock()

					generatorDisposable.dispose()
				}

			} else {
				if let observers = (event.isTerminating ? self.atomicObservers.swap(nil) : self.atomicObservers.value) {
					self.sendLock.lock()

					for sink in observers {
						sink(event)
					}

					let shouldInterrupt = !event.isTerminating && interrupted.value
					if shouldInterrupt {
						self.interrupt()
					}

					self.sendLock.unlock()

					if event.isTerminating || shouldInterrupt {
						// Dispose only after notifying observers, so disposal logic
						// is consistently the last thing to run.
						generatorDisposable.dispose()
					}
				}
			}
		}

		generatorDisposable.innerDisposable = generator(sink)
	}

	/// A Signal that never sends any events to its observers.
	public class var never: Signal {
		return self.init { _ in nil }
	}

	/// Creates a Signal that will be controlled by sending events to the given
	/// observer (sink).
	///
	/// The Signal will remain alive until a terminating event is sent to the
	/// observer.
	public class func pipe() -> (Signal, Observer) {
		var sink: Observer!
		let signal = self.init { innerSink in
			sink = innerSink
			return nil
		}

		return (signal, sink)
	}

	/// Interrupts all observers and terminates the stream.
	private func interrupt() {
		if let observers = self.atomicObservers.swap(nil) {
			for sink in observers {
				sink(.Interrupted)
			}
		}
	}

	/// Observes the Signal by sending any future events to the given sink. If
	/// the Signal has already terminated, the sink will immediately receive an
	/// `Interrupted` event.
	///
	/// Returns a Disposable which can be used to disconnect the sink. Disposing
	/// of the Disposable will have no effect on the Signal itself.
	public func observe(observer: Observer) -> Disposable? {
		var token: RemovalToken?
		atomicObservers.modify { observers in
			guard var observers = observers else { return nil }

			token = observers.insert(observer)
			return observers
		}

		if let token = token {
			return ActionDisposable {
				atomicObservers.modify { observers in
					guard var observers = observers else { return nil }

					observers.removeValueForToken(token)
					return observers
				}
			}
		} else {
			observer(.Interrupted)
			return nil
		}
	}
}

public protocol SignalType {
	/// The type of values being sent on the signal.
	typealias Value
	/// The type of error that can occur on the signal. If errors aren't possible
	/// then `NoError` can be used.
	typealias Error: ErrorType

	/// Extracts a signal from the receiver.
	var signal: Signal<Value, Error> { get }

	/// Observes the Signal by sending any future events to the given sink.
	func observe(observer: Signal<Value, Error>.Observer) -> Disposable?
}

extension Signal: SignalType {
	public var signal: Signal {
		return self
	}
}

extension SignalType {
	/// Observes the Signal by invoking the given callback when `next` events are
	/// received.
	///
	/// Returns a Disposable which can be used to stop the invocation of the
	/// callbacks. Disposing of the Disposable will have no effect on the Signal
	/// itself.
	public func observeNext(next: Value -> ()) -> Disposable? {
		return observe(Event.sink(next: next))
	}

	/// Observes the Signal by invoking the given callback when a `completed` event is
	/// received.
	///
	/// Returns a Disposable which can be used to stop the invocation of the
	/// callback. Disposing of the Disposable will have no effect on the Signal
	/// itself.
	public func observeCompleted(completed: () -> ()) -> Disposable? {
		return observe(Event.sink(completed: completed))
	}
	
	/// Observes the Signal by invoking the given callback when an `error` event is
	/// received.
	///
	/// Returns a Disposable which can be used to stop the invocation of the
	/// callback. Disposing of the Disposable will have no effect on the Signal
	/// itself.
	public func observeError(error: Error -> ()) -> Disposable? {
		return observe(Event.sink(error: error))
	}
	
	/// Observes the Signal by invoking the given callback when an `interrupted` event is
	/// received. If the Signal has already terminated, the callback will be invoked
	/// immediately.
	///
	/// Returns a Disposable which can be used to stop the invocation of the
	/// callback. Disposing of the Disposable will have no effect on the Signal
	/// itself.
	public func observeInterrupted(interrupted: () -> ()) -> Disposable? {
		return observe(Event.sink(interrupted: interrupted))
	}

	/// Maps each value in the signal to a new value.
	@warn_unused_result(message="Did you forget to call `observe` on the signal?")
	public func map<U>(transform: Value -> U) -> Signal<U, Error> {
		return Signal { observer in
			return self.observe { event in
				observer(event.map(transform))
			}
		}
	}

	/// Maps errors in the signal to a new error.
	@warn_unused_result(message="Did you forget to call `observe` on the signal?")
	public func mapError<F>(transform: Error -> F) -> Signal<Value, F> {
		return Signal { observer in
			return self.observe { event in
				observer(event.mapError(transform))
			}
		}
	}

	/// Preserves only the values of the signal that pass the given predicate.
	@warn_unused_result(message="Did you forget to call `observe` on the signal?")
	public func filter(predicate: Value -> Bool) -> Signal<Value, Error> {
		return Signal { observer in
			return self.observe { event in
				if case let .Next(value) = event {
					if predicate(value) {
						sendNext(observer, value)
					}
				} else {
					observer(event)
				}
			}
		}
	}
}

/// Describes how multiple producers should be joined together.
public enum FlattenStrategy: Equatable {
	/// The producers should be merged, so that any value received on any of the
	/// input producers will be forwarded immediately to the output producer.
	///
	/// The resulting producer will complete only when all inputs have completed.
	case Merge

	/// The producers should be concatenated, so that their values are sent in the
	/// order of the producers themselves.
	///
	/// The resulting producer will complete only when all inputs have completed.
	case Concat

	/// Only the events from the latest input producer should be considered for
	/// the output. Any producers received before that point will be disposed of.
	///
	/// The resulting producer will complete only when the producer-of-producers and
	/// the latest producer has completed.
	case Latest
}

<<<<<<< HEAD
extension SignalType where T: SignalProducerType, E == T.E {
=======
extension Signal where Value: SignalProducerType, Error == Value.Error {
>>>>>>> fa1c80ba
	/// Flattens the inner producers sent upon `signal` (into a single signal of
	/// values), according to the semantics of the given strategy.
	///
	/// If `signal` or an active inner producer emits an error, the returned
	/// signal will forward that error immediately.
	///
	/// `Interrupted` events on inner producers will be treated like `Completed`
	/// events on inner producers.
	@warn_unused_result(message="Did you forget to call `observe` on the signal?")
	public func flatten(strategy: FlattenStrategy) -> Signal<Value.Value, Error> {
		switch strategy {
		case .Merge:
			return signal.merge()

		case .Concat:
			return signal.concat()

		case .Latest:
			return signal.switchToLatest()
		}
	}
}

extension SignalType {
	/// Maps each event from `signal` to a new producer, then flattens the
	/// resulting producers (into a signal of values), according to the
	/// semantics of the given strategy.
	///
	/// If `signal` or any of the created producers emit an error, the returned
	/// signal will forward that error immediately.
	@warn_unused_result(message="Did you forget to call `observe` on the signal?")
	public func flatMap<U>(strategy: FlattenStrategy, transform: Value -> SignalProducer<U, Error>) -> Signal<U, Error> {
		return map(transform).flatten(strategy)
	}
}

<<<<<<< HEAD
extension SignalType where T: SignalProducerType, E == T.E {
=======
extension Signal where Value: SignalProducerType, Error == Value.Error {
>>>>>>> fa1c80ba
	/// Returns a signal which sends all the values from producer signal emitted from
	/// `signal`, waiting until each inner producer completes before beginning to
	/// send the values from the next inner producer.
	///
	/// If any of the inner producers emit an error, the returned signal will emit
	/// that error.
	///
	/// The returned signal completes only when `signal` and all producers
	/// emitted from `signal` complete.
	@warn_unused_result(message="Did you forget to call `observe` on the signal?")
	private func concat() -> Signal<Value.Value, Error> {
		return Signal<Value.Value, Error> { [signal = self.signal] observer in
			let disposable = CompositeDisposable()
			let state = ConcatState(observer: observer, disposable: disposable)

			disposable += signal.observe { event in
				switch event {
				case let .Next(value):
					state.enqueueSignalProducer(value.producer)

				case let .Error(error):
					sendError(observer, error)

				case .Completed:
					// Add one last producer to the queue, whose sole job is to
					// "turn out the lights" by completing `observer`.
					state.enqueueSignalProducer(SignalProducer.empty.on(completed: {
						sendCompleted(observer)
					}))

				case .Interrupted:
					sendInterrupted(observer)
				}
			}

			return disposable
		}
	}
}

private final class ConcatState<Value, Error: ErrorType> {
	/// The observer of a started `concat` producer.
	let observer: Signal<Value, Error>.Observer

	/// The top level disposable of a started `concat` producer.
	let disposable: CompositeDisposable

	/// The active producer, if any, and the producers waiting to be started.
	let queuedSignalProducers: Atomic<[SignalProducer<Value, Error>]> = Atomic([])

	init(observer: Signal<Value, Error>.Observer, disposable: CompositeDisposable) {
		self.observer = observer
		self.disposable = disposable
	}

	func enqueueSignalProducer(producer: SignalProducer<Value, Error>) {
		if disposable.disposed {
			return
		}

		var shouldStart = true

		queuedSignalProducers.modify { (var queue) in
			// An empty queue means the concat is idle, ready & waiting to start
			// the next producer.
			shouldStart = queue.isEmpty
			queue.append(producer)
			return queue
		}

		if shouldStart {
			startNextSignalProducer(producer)
		}
	}

	func dequeueSignalProducer() -> SignalProducer<Value, Error>? {
		if disposable.disposed {
			return nil
		}

		var nextSignalProducer: SignalProducer<Value, Error>?

		queuedSignalProducers.modify { (var queue) in
			// Active producers remain in the queue until completed. Since
			// dequeueing happens at completion of the active producer, the
			// first producer in the queue can be removed.
			if !queue.isEmpty { queue.removeAtIndex(0) }
			nextSignalProducer = queue.first
			return queue
		}

		return nextSignalProducer
	}

	/// Subscribes to the given signal producer.
	func startNextSignalProducer(signalProducer: SignalProducer<Value, Error>) {
		signalProducer.startWithSignal { signal, disposable in
			let handle = self.disposable.addDisposable(disposable)

			signal.observe { event in
				switch event {
				case .Completed, .Interrupted:
					handle.remove()

					if let nextSignalProducer = self.dequeueSignalProducer() {
						self.startNextSignalProducer(nextSignalProducer)
					}

				default:
					self.observer(event)
				}
			}
		}
	}
}

<<<<<<< HEAD
extension SignalType where T: SignalProducerType, E == T.E {
=======
extension Signal where Value: SignalProducerType, Error == Value.Error {
>>>>>>> fa1c80ba
	/// Merges a `signal` of SignalProducers down into a single signal, biased toward the producer
	/// added earlier. Returns a Signal that will forward events from the inner producers as they arrive.
	@warn_unused_result(message="Did you forget to call `start` on the producer?")
	private func merge() -> Signal<Value.Value, Error> {
		return Signal<Value.Value, Error> { [signal = self.signal] relayObserver in
			let inFlight = Atomic(1)
			let decrementInFlight: () -> () = {
				let orig = inFlight.modify { $0 - 1 }
				if orig == 1 {
					sendCompleted(relayObserver)
				}
			}

			let disposable = CompositeDisposable()
			signal.observe { event in
				switch event {
				case let .Next(producer):
					producer.startWithSignal { innerSignal, innerDisposable in
						inFlight.modify { $0 + 1 }

						let handle = disposable.addDisposable(innerDisposable)

						innerSignal.observe { event in
							switch event {
							case .Completed, .Interrupted:
								if event.isTerminating {
									handle.remove()
								}

								decrementInFlight()

							default:
								relayObserver(event)
							}
						}
					}

				case let .Error(error):
					sendError(relayObserver, error)

				case .Completed:
					decrementInFlight()

				case .Interrupted:
					sendInterrupted(relayObserver)
				}
			}

			return disposable
		}
	}

	/// Returns a signal that forwards values from the latest signal sent on
	/// `signal`, ignoring values sent on previous inner signal.
	///
	/// An error sent on `signal` or the latest inner signal will be sent on the
	/// returned signal.
	///
	/// The returned signal completes when `signal` and the latest inner
	/// signal have both completed.
	@warn_unused_result(message="Did you forget to call `observe` on the signal?")
	private func switchToLatest() -> Signal<Value.Value, Error> {
		return Signal<Value.Value, Error> { [signal = self.signal] sink in
			let disposable = CompositeDisposable()
			let latestInnerDisposable = SerialDisposable()
			disposable.addDisposable(latestInnerDisposable)

			let state = Atomic(LatestState<Value, Error>())

			signal.observe { event in
				switch event {
				case let .Next(innerProducer):
					innerProducer.startWithSignal { innerSignal, innerDisposable in
						state.modify { (var state) in
							// When we replace the disposable below, this prevents the
							// generated Interrupted event from doing any work.
							state.replacingInnerSignal = true
							return state
						}

						latestInnerDisposable.innerDisposable = innerDisposable

						state.modify { (var state) in
							state.replacingInnerSignal = false
							state.innerSignalComplete = false
							return state
						}

						innerSignal.observe { event in
							switch event {
							case .Interrupted:
								// If interruption occurred as a result of a new producer
								// arriving, we don't want to notify our observer.
								let original = state.modify { (var state) in
									if !state.replacingInnerSignal {
										state.innerSignalComplete = true
									}

									return state
								}

								if !original.replacingInnerSignal && original.outerSignalComplete {
									sendCompleted(sink)
								}

							case .Completed:
								let original = state.modify { (var state) in
									state.innerSignalComplete = true
									return state
								}

								if original.outerSignalComplete {
									sendCompleted(sink)
								}

							default:
								sink(event)
							}
						}
					}
				case let .Error(error):
					sendError(sink, error)
				case .Completed:
					let original = state.modify { (var state) in
						state.outerSignalComplete = true
						return state
					}

					if original.innerSignalComplete {
						sendCompleted(sink)
					}
				case .Interrupted:
					sendInterrupted(sink)
				}
			}

			return disposable
		}
	}
}

private struct LatestState<Value, Error: ErrorType> {
	var outerSignalComplete: Bool = false
	var innerSignalComplete: Bool = true
	
	var replacingInnerSignal: Bool = false
}

<<<<<<< HEAD
extension SignalType where T: OptionalType {
	/// Unwraps non-`nil` values and forwards them on the returned signal, `nil`
	/// values are dropped.
	@warn_unused_result(message="Did you forget to call `observe` on the signal?")
	public func ignoreNil() -> Signal<T.Wrapped, E> {
=======
// Have to extend `Signal` directly to avoid a compiler crash.
extension Signal where Value: OptionalType {
	/// Unwraps non-`nil` values and forwards them on the returned signal, `nil`
	/// values are dropped.
	@warn_unused_result(message="Did you forget to call `observe` on the signal?")
	public func ignoreNil() -> Signal<Value.Wrapped, Error> {
>>>>>>> fa1c80ba
		return filter { $0.optional != nil }.map { $0.optional! }
	}
}

extension SignalType {
	/// Returns a signal that will yield the first `count` values from `self`
	@warn_unused_result(message="Did you forget to call `observe` on the signal?")
	public func take(count: Int) -> Signal<Value, Error> {
		precondition(count >= 0)

		return Signal { observer in
			if count == 0 {
				sendCompleted(observer)
				return nil
			}

			var taken = 0

			return self.observe { event in
				if case let .Next(value) = event {
					if taken < count {
						taken++
						sendNext(observer, value)
					}

					if taken == count {
						sendCompleted(observer)
					}

				} else {
					observer(event)
				}
			}
		}
	}
}

/// A reference type which wraps an array to avoid copying it for performance and
/// memory usage optimization.
private final class CollectState<Value> {
	var values: [Value] = []

	func append(value: Value) -> Self {
		values.append(value)
		return self
	}
}

extension SignalType {
	/// Returns a signal that will yield an array of values when `self` completes.
	@warn_unused_result(message="Did you forget to call `observe` on the signal?")
	public func collect() -> Signal<[Value], Error> {
		return signal
			.reduce(CollectState()) { $0.append($1) }
			.map { $0.values }
	}

	/// Forwards all events onto the given scheduler, instead of whichever
	/// scheduler they originally arrived upon.
	public func observeOn(scheduler: SchedulerType) -> Signal<Value, Error> {
		return Signal { observer in
			return self.observe { event in
				scheduler.schedule {
					observer(event)
				}
			}
		}
	}
}

private final class CombineLatestState<Value> {
	var latestValue: Value?
	var completed = false
}

private func observeWithStates<T, U, Error>(signal: Signal<T, Error>, _ signalState: CombineLatestState<T>, _ otherState: CombineLatestState<U>, _ lock: NSLock, _ onBothNext: () -> (), _ onError: Error -> (), _ onBothCompleted: () -> (), _ onInterrupted: () -> ()) -> Disposable? {
	return signal.observe { event in
		switch event {
		case let .Next(value):
			lock.lock()
			
			signalState.latestValue = value
			if otherState.latestValue != nil {
				onBothNext()
			}
			
			lock.unlock()

		case let .Error(error):
			onError(error)

		case .Completed:
			lock.lock()
			
			signalState.completed = true
			if otherState.completed {
				onBothCompleted()
			}
			
			lock.unlock()

		case .Interrupted:
			onInterrupted()
		}
	}
}

extension SignalType {
	/// Combines the latest value of the receiver with the latest value from
	/// the given signal.
	///
	/// The returned signal will not send a value until both inputs have sent
	/// at least one value each. If either signal is interrupted, the returned signal
	/// will also be interrupted.
	@warn_unused_result(message="Did you forget to call `observe` on the signal?")
	public func combineLatestWith<U>(otherSignal: Signal<U, Error>) -> Signal<(Value, U), Error> {
		return Signal { observer in
			let lock = NSLock()
			lock.name = "org.reactivecocoa.ReactiveCocoa.combineLatestWith"

			let signalState = CombineLatestState<Value>()
			let otherState = CombineLatestState<U>()
			
			let onBothNext = { () -> () in
				sendNext(observer, (signalState.latestValue!, otherState.latestValue!))
			}
			
			let onError = { sendError(observer, $0) }
			let onBothCompleted = { sendCompleted(observer) }
			let onInterrupted = { sendInterrupted(observer) }

			let disposable = CompositeDisposable()
			disposable += observeWithStates(self.signal, signalState, otherState, lock, onBothNext, onError, onBothCompleted, onInterrupted)
			disposable += observeWithStates(otherSignal, otherState, signalState, lock, onBothNext, onError, onBothCompleted, onInterrupted)
			
			return disposable
		}
	}

	/// Delays `Next` and `Completed` events by the given interval, forwarding
	/// them on the given scheduler.
	///
	/// `Error` and `Interrupted` events are always scheduled immediately.
	@warn_unused_result(message="Did you forget to call `observe` on the signal?")
	public func delay(interval: NSTimeInterval, onScheduler scheduler: DateSchedulerType) -> Signal<Value, Error> {
		precondition(interval >= 0)

		return Signal { observer in
			return self.observe { event in
				switch event {
				case .Error, .Interrupted:
					scheduler.schedule {
						observer(event)
					}

				default:
					let date = scheduler.currentDate.dateByAddingTimeInterval(interval)
					scheduler.scheduleAfter(date) {
						observer(event)
					}
				}
			}
		}
	}

	/// Returns a signal that will skip the first `count` values, then forward
	/// everything afterward.
	@warn_unused_result(message="Did you forget to call `observe` on the signal?")
	public func skip(count: Int) -> Signal<Value, Error> {
		precondition(count >= 0)

		if count == 0 {
			return signal
		}

		return Signal { observer in
			var skipped = 0

			return self.observe { event in
				if case .Next = event where skipped < count {
					skipped++
				} else {
					observer(event)
				}
			}
		}
	}

	/// Treats all Events from `self` as plain values, allowing them to be manipulated
	/// just like any other value.
	///
	/// In other words, this brings Events “into the monad.”
	///
	/// When a Completed or Error event is received, the resulting signal will send
	/// the Event itself and then complete. When an Interrupted event is received,
	/// the resulting signal will send the Event itself and then interrupt.
	@warn_unused_result(message="Did you forget to call `observe` on the signal?")
	public func materialize() -> Signal<Event<Value, Error>, NoError> {
		return Signal { observer in
			return self.observe { event in
				sendNext(observer, event)

				switch event {
				case .Interrupted:
					sendInterrupted(observer)

				case .Completed, .Error:
					sendCompleted(observer)

				case .Next:
					break
				}
			}
		}
	}
}

<<<<<<< HEAD
extension SignalType where T: EventType, E == NoError {
=======
// Have to extend `Signal` directly to avoid a compiler crash.
extension Signal where Value: EventType, Error: NoError {
>>>>>>> fa1c80ba
	/// The inverse of materialize(), this will translate a signal of `Event`
	/// _values_ into a signal of those events themselves.
	@warn_unused_result(message="Did you forget to call `observe` on the signal?")
	public func dematerialize() -> Signal<Value.Value, Value.Err> {
		return Signal<Value.Value, Value.Err> { observer in
			return self.observe { event in
				switch event {
				case let .Next(innerEvent):
					observer(innerEvent.event)

				case .Error:
					fatalError("NoError is impossible to construct")

				case .Completed:
					sendCompleted(observer)

				case .Interrupted:
					sendInterrupted(observer)
				}
			}
		}
	}
}

private struct SampleState<Value> {
	var latestValue: Value? = nil
	var signalCompleted: Bool = false
	var samplerCompleted: Bool = false
}

extension SignalType {
	/// Forwards the latest value from `signal` whenever `sampler` sends a Next
	/// event.
	///
	/// If `sampler` fires before a value has been observed on `signal`, nothing
	/// happens.
	///
	/// Returns a signal that will send values from `signal`, sampled (possibly
	/// multiple times) by `sampler`, then complete once both input signals have
	/// completed, or interrupt if either input signal is interrupted.
	@warn_unused_result(message="Did you forget to call `observe` on the signal?")
	public func sampleOn(sampler: Signal<(), NoError>) -> Signal<Value, Error> {
		return Signal { observer in
			let state = Atomic(SampleState<Value>())
			let disposable = CompositeDisposable()

			disposable += self.observe { event in
				switch event {
				case let .Next(value):
					state.modify { (var st) in
						st.latestValue = value
						return st
					}
				case let .Error(error):
					sendError(observer, error)
				case .Completed:
					let oldState = state.modify { (var st) in
						st.signalCompleted = true
						return st
					}
					
					if oldState.samplerCompleted {
						sendCompleted(observer)
					}
				case .Interrupted:
					sendInterrupted(observer)
				}
			}
			
			disposable += sampler.observe { event in
				switch event {
				case .Next:
					if let value = state.value.latestValue {
						sendNext(observer, value)
					}
				case .Completed:
					let oldState = state.modify { (var st) in
						st.samplerCompleted = true
						return st
					}
					
					if oldState.signalCompleted {
						sendCompleted(observer)
					}
				case .Interrupted:
					sendInterrupted(observer)
				default:
					break
				}
			}

			return disposable
		}
	}

	/// Forwards events from `self` until `trigger` sends a Next or Completed
	/// event, at which point the returned signal will complete.
	@warn_unused_result(message="Did you forget to call `observe` on the signal?")
	public func takeUntil(trigger: Signal<(), NoError>) -> Signal<Value, Error> {
		return Signal { observer in
			let disposable = CompositeDisposable()
			disposable += self.observe(observer)

			disposable += trigger.observe { event in
				switch event {
				case .Next, .Completed:
					sendCompleted(observer)

				case .Error, .Interrupted:
					break
				}
			}

			return disposable
		}
	}

	/// Forwards events from `self` with history: values of the returned signal
	/// are a tuple whose first member is the previous value and whose second member
	/// is the current value. `initial` is supplied as the first member when `self`
	/// sends its first value.
	@warn_unused_result(message="Did you forget to call `observe` on the signal?")
	public func combinePrevious(initial: Value) -> Signal<(Value, Value), Error> {
		return scan((initial, initial)) { previousCombinedValues, newValue in
			return (previousCombinedValues.1, newValue)
		}
	}

	/// Like `scan`, but sends only the final value and then immediately completes.
	@warn_unused_result(message="Did you forget to call `observe` on the signal?")
	public func reduce<U>(initial: U, _ combine: (U, Value) -> U) -> Signal<U, Error> {
		// We need to handle the special case in which `signal` sends no values.
		// We'll do that by sending `initial` on the output signal (before taking
		// the last value).
		let (scannedSignalWithInitialValue, outputSignalObserver) = Signal<U, Error>.pipe()
		let outputSignal = scannedSignalWithInitialValue.takeLast(1)

		// Now that we've got takeLast() listening to the piped signal, send that initial value.
		sendNext(outputSignalObserver, initial)

		// Pipe the scanned input signal into the output signal.
		scan(initial, combine).observe(outputSignalObserver)

		return outputSignal
	}

	/// Aggregates `selfs`'s values into a single combined value. When `self` emits
	/// its first value, `combine` is invoked with `initial` as the first argument and
	/// that emitted value as the second argument. The result is emitted from the
	/// signal returned from `scan`. That result is then passed to `combine` as the
	/// first argument when the next value is emitted, and so on.
	@warn_unused_result(message="Did you forget to call `observe` on the signal?")
	public func scan<U>(initial: U, _ combine: (U, Value) -> U) -> Signal<U, Error> {
		return Signal { observer in
			var accumulator = initial

			return self.observe { event in
				observer(event.map { value in
					accumulator = combine(accumulator, value)
					return accumulator
				})
			}
		}
	}
}

extension SignalType where Value: Equatable {
	/// Forwards only those values from `self` which are not duplicates of the
	/// immedately preceding value. The first value is always forwarded.
	@warn_unused_result(message="Did you forget to call `observe` on the signal?")
<<<<<<< HEAD
	public func skipRepeats() -> Signal<T, E> {
		return skipRepeats(==)
=======
	public func skipRepeats() -> Signal<Value, Error> {
		return skipRepeats { $0 == $1 }
>>>>>>> fa1c80ba
	}
}

extension SignalType {
	/// Forwards only those values from `self` which do not pass `isRepeat` with
	/// respect to the previous value. The first value is always forwarded.
	@warn_unused_result(message="Did you forget to call `observe` on the signal?")
	public func skipRepeats(isRepeat: (Value, Value) -> Bool) -> Signal<Value, Error> {
		return signal
			.map(Optional.init)
			.combinePrevious(nil)
			.filter { a, b in
				if let a = a, b = b where isRepeat(a, b) {
					return false
				} else {
					return true
				}
			}
			.map { $0.1! }
	}

	/// Does not forward any values from `self` until `predicate` returns false,
	/// at which point the returned signal behaves exactly like `signal`.
	@warn_unused_result(message="Did you forget to call `observe` on the signal?")
	public func skipWhile(predicate: Value -> Bool) -> Signal<Value, Error> {
		return Signal { observer in
			var shouldSkip = true

			return self.observe { event in
				switch event {
				case let .Next(value):
					shouldSkip = shouldSkip && predicate(value)
					if !shouldSkip {
						fallthrough
					}

				default:
					observer(event)
				}
			}
		}
	}

	/// Forwards events from `self` until `replacement` begins sending events.
	///
	/// Returns a signal which passes through `Next`, `Error`, and `Interrupted`
	/// events from `signal` until `replacement` sends an event, at which point the
	/// returned signal will send that event and switch to passing through events
	/// from `replacement` instead, regardless of whether `self` has sent events
	/// already.
	@warn_unused_result(message="Did you forget to call `observe` on the signal?")
	public func takeUntilReplacement(replacement: Signal<Value, Error>) -> Signal<Value, Error> {
		return Signal { observer in
			let disposable = CompositeDisposable()

			let signalDisposable = self.observe { event in
				switch event {
				case .Completed:
					break

				case .Next, .Error, .Interrupted:
					observer(event)
				}
			}

			disposable += signalDisposable
			disposable += replacement.observe { event in
				signalDisposable?.dispose()
				observer(event)
			}

			return disposable
		}
	}

	/// Waits until `self` completes and then forwards the final `count` values
	/// on the returned signal.
	@warn_unused_result(message="Did you forget to call `observe` on the signal?")
	public func takeLast(count: Int) -> Signal<Value, Error> {
		return Signal { observer in
			var buffer: [Value] = []
			buffer.reserveCapacity(count)

			return self.observe { event in
				switch event {
				case let .Next(value):
					// To avoid exceeding the reserved capacity of the buffer, we remove then add.
					// Remove elements until we have room to add one more.
					while (buffer.count + 1) > count {
						buffer.removeAtIndex(0)
					}
					
					buffer.append(value)
				case let .Error(error):
					sendError(observer, error)
				case .Completed:
					for bufferedValue in buffer {
						sendNext(observer, bufferedValue)
					}
					
					sendCompleted(observer)
				case .Interrupted:
					sendInterrupted(observer)
				}
			}
		}
	}

	/// Forwards any values from `self` until `predicate` returns false,
	/// at which point the returned signal will complete.
	@warn_unused_result(message="Did you forget to call `observe` on the signal?")
	public func takeWhile(predicate: Value -> Bool) -> Signal<Value, Error> {
		return Signal { observer in
			return self.observe { event in
				if case let .Next(value) = event where !predicate(value) {
					sendCompleted(observer)
				} else {
					observer(event)
				}
			}
		}
	}
}

private struct ZipState<Value> {
	var values: [Value] = []
	var completed = false

	var isFinished: Bool {
		return values.isEmpty && completed
	}
}

extension SignalType {
	/// Zips elements of two signals into pairs. The elements of any Nth pair
	/// are the Nth elements of the two input signals.
	@warn_unused_result(message="Did you forget to call `observe` on the signal?")
	public func zipWith<U>(otherSignal: Signal<U, Error>) -> Signal<(Value, U), Error> {
		return Signal { observer in
<<<<<<< HEAD
			let states = Atomic(ZipState<T>(), ZipState<U>())
=======
			let initialStates: (ZipState<Value>, ZipState<U>) = (ZipState(), ZipState())
			let states: Atomic<(ZipState<Value>, ZipState<U>)> = Atomic(initialStates)
>>>>>>> fa1c80ba
			let disposable = CompositeDisposable()
			
			let flush = { () -> () in
				var originalStates: (ZipState<Value>, ZipState<U>)!
				states.modify { states in
					originalStates = states
					
					var updatedStates = states
					let extractCount = min(states.0.values.count, states.1.values.count)
					
					updatedStates.0.values.removeRange(0 ..< extractCount)
					updatedStates.1.values.removeRange(0 ..< extractCount)
					return updatedStates
				}
				
				while !originalStates.0.values.isEmpty && !originalStates.1.values.isEmpty {
					let left = originalStates.0.values.removeAtIndex(0)
					let right = originalStates.1.values.removeAtIndex(0)
					sendNext(observer, (left, right))
				}
				
				if originalStates.0.isFinished || originalStates.1.isFinished {
					sendCompleted(observer)
				}
			}
			
			let onError = { sendError(observer, $0) }
			let onInterrupted = { sendInterrupted(observer) }

			disposable += self.observe { event in
				switch event {
				case let .Next(value):
					states.modify { (var states) in
						states.0.values.append(value)
						return states
					}
					
					flush()
				case let .Error(error):
					onError(error)
				case .Completed:
					states.modify { (var states) in
						states.0.completed = true
						return states
					}
					
					flush()
				case .Interrupted:
					onInterrupted()
				}
			}

			disposable += otherSignal.observe { event in
				switch event {
				case let .Next(value):
					states.modify { (var states) in
						states.1.values.append(value)
						return states
					}
					
					flush()
				case let .Error(error):
					onError(error)
				case .Completed:
					states.modify { (var states) in
						states.1.completed = true
						return states
					}
					
					flush()
				case .Interrupted:
					onInterrupted()
				}
			}
			
			return disposable
		}
	}

	/// Applies `operation` to values from `self` with `Success`ful results
	/// forwarded on the returned signal and `Failure`s sent as `Error` events.
	@warn_unused_result(message="Did you forget to call `observe` on the signal?")
	public func attempt(operation: Value -> Result<(), Error>) -> Signal<Value, Error> {
		return attemptMap { value in
			return operation(value).map {
				return value
			}
		}
	}

	/// Applies `operation` to values from `self` with `Success`ful results mapped
	/// on the returned signal and `Failure`s sent as `Error` events.
	@warn_unused_result(message="Did you forget to call `observe` on the signal?")
	public func attemptMap<U>(operation: Value -> Result<U, Error>) -> Signal<U, Error> {
		return Signal { observer in
			self.observe { event in
				switch event {
				case let .Next(value):
					operation(value).analysis(ifSuccess: { value in
						sendNext(observer, value)
						}, ifFailure: { error in
							sendError(observer, error)
					})
				case let .Error(error):
					sendError(observer, error)
				case .Completed:
					sendCompleted(observer)
				case .Interrupted:
					sendInterrupted(observer)
				}
			}
		}
	}

	/// Throttle values sent by the receiver, so that at least `interval`
	/// seconds pass between each, then forwards them on the given scheduler.
	///
	/// If multiple values are received before the interval has elapsed, the
	/// latest value is the one that will be passed on.
	///
	/// If the input signal terminates while a value is being throttled, that value
	/// will be discarded and the returned signal will terminate immediately.
	@warn_unused_result(message="Did you forget to call `observe` on the signal?")
	public func throttle(interval: NSTimeInterval, onScheduler scheduler: DateSchedulerType) -> Signal<Value, Error> {
		precondition(interval >= 0)

		return Signal { observer in
			let state: Atomic<ThrottleState<Value>> = Atomic(ThrottleState())
			let schedulerDisposable = SerialDisposable()

			let disposable = CompositeDisposable()
			disposable.addDisposable(schedulerDisposable)

			disposable += self.observe { event in
				if case let .Next(value) = event {
					var scheduleDate: NSDate!
					state.modify { (var state) in
						state.pendingValue = value

						let proposedScheduleDate = state.previousDate?.dateByAddingTimeInterval(interval) ?? scheduler.currentDate
						scheduleDate = proposedScheduleDate.laterDate(scheduler.currentDate)

						return state
					}

					schedulerDisposable.innerDisposable = scheduler.scheduleAfter(scheduleDate) {
						let previousState = state.modify { (var state) in
							if state.pendingValue != nil {
								state.pendingValue = nil
								state.previousDate = scheduleDate
							}

							return state
						}
						
						if let pendingValue = previousState.pendingValue {
							sendNext(observer, pendingValue)
						}
					}

				} else {
					schedulerDisposable.innerDisposable = scheduler.schedule {
						observer(event)
					}
				}
			}

			return disposable
		}
	}
}

private struct ThrottleState<Value> {
	var previousDate: NSDate? = nil
	var pendingValue: Value? = nil
}

/// Combines the values of all the given signals, in the manner described by
/// `combineLatestWith`.
@warn_unused_result(message="Did you forget to call `observe` on the signal?")
public func combineLatest<A, B, Error>(a: Signal<A, Error>, _ b: Signal<B, Error>) -> Signal<(A, B), Error> {
	return a.combineLatestWith(b)
}

/// Combines the values of all the given signals, in the manner described by
/// `combineLatestWith`.
@warn_unused_result(message="Did you forget to call `observe` on the signal?")
public func combineLatest<A, B, C, Error>(a: Signal<A, Error>, _ b: Signal<B, Error>, _ c: Signal<C, Error>) -> Signal<(A, B, C), Error> {
	return combineLatest(a, b)
		.combineLatestWith(c)
		.map(repack)
}

/// Combines the values of all the given signals, in the manner described by
/// `combineLatestWith`.
@warn_unused_result(message="Did you forget to call `observe` on the signal?")
public func combineLatest<A, B, C, D, Error>(a: Signal<A, Error>, _ b: Signal<B, Error>, _ c: Signal<C, Error>, _ d: Signal<D, Error>) -> Signal<(A, B, C, D), Error> {
	return combineLatest(a, b, c)
		.combineLatestWith(d)
		.map(repack)
}

/// Combines the values of all the given signals, in the manner described by
/// `combineLatestWith`.
@warn_unused_result(message="Did you forget to call `observe` on the signal?")
public func combineLatest<A, B, C, D, E, Error>(a: Signal<A, Error>, _ b: Signal<B, Error>, _ c: Signal<C, Error>, _ d: Signal<D, Error>, _ e: Signal<E, Error>) -> Signal<(A, B, C, D, E), Error> {
	return combineLatest(a, b, c, d)
		.combineLatestWith(e)
		.map(repack)
}

/// Combines the values of all the given signals, in the manner described by
/// `combineLatestWith`.
@warn_unused_result(message="Did you forget to call `observe` on the signal?")
public func combineLatest<A, B, C, D, E, F, Error>(a: Signal<A, Error>, _ b: Signal<B, Error>, _ c: Signal<C, Error>, _ d: Signal<D, Error>, _ e: Signal<E, Error>, _ f: Signal<F, Error>) -> Signal<(A, B, C, D, E, F), Error> {
	return combineLatest(a, b, c, d, e)
		.combineLatestWith(f)
		.map(repack)
}

/// Combines the values of all the given signals, in the manner described by
/// `combineLatestWith`.
@warn_unused_result(message="Did you forget to call `observe` on the signal?")
public func combineLatest<A, B, C, D, E, F, G, Error>(a: Signal<A, Error>, _ b: Signal<B, Error>, _ c: Signal<C, Error>, _ d: Signal<D, Error>, _ e: Signal<E, Error>, _ f: Signal<F, Error>, _ g: Signal<G, Error>) -> Signal<(A, B, C, D, E, F, G), Error> {
	return combineLatest(a, b, c, d, e, f)
		.combineLatestWith(g)
		.map(repack)
}

/// Combines the values of all the given signals, in the manner described by
/// `combineLatestWith`.
@warn_unused_result(message="Did you forget to call `observe` on the signal?")
public func combineLatest<A, B, C, D, E, F, G, H, Error>(a: Signal<A, Error>, _ b: Signal<B, Error>, _ c: Signal<C, Error>, _ d: Signal<D, Error>, _ e: Signal<E, Error>, _ f: Signal<F, Error>, _ g: Signal<G, Error>, _ h: Signal<H, Error>) -> Signal<(A, B, C, D, E, F, G, H), Error> {
	return combineLatest(a, b, c, d, e, f, g)
		.combineLatestWith(h)
		.map(repack)
}

/// Combines the values of all the given signals, in the manner described by
/// `combineLatestWith`.
@warn_unused_result(message="Did you forget to call `observe` on the signal?")
public func combineLatest<A, B, C, D, E, F, G, H, I, Error>(a: Signal<A, Error>, _ b: Signal<B, Error>, _ c: Signal<C, Error>, _ d: Signal<D, Error>, _ e: Signal<E, Error>, _ f: Signal<F, Error>, _ g: Signal<G, Error>, _ h: Signal<H, Error>, _ i: Signal<I, Error>) -> Signal<(A, B, C, D, E, F, G, H, I), Error> {
	return combineLatest(a, b, c, d, e, f, g, h)
		.combineLatestWith(i)
		.map(repack)
}

/// Combines the values of all the given signals, in the manner described by
/// `combineLatestWith`.
@warn_unused_result(message="Did you forget to call `observe` on the signal?")
public func combineLatest<A, B, C, D, E, F, G, H, I, J, Error>(a: Signal<A, Error>, _ b: Signal<B, Error>, _ c: Signal<C, Error>, _ d: Signal<D, Error>, _ e: Signal<E, Error>, _ f: Signal<F, Error>, _ g: Signal<G, Error>, _ h: Signal<H, Error>, _ i: Signal<I, Error>, _ j: Signal<J, Error>) -> Signal<(A, B, C, D, E, F, G, H, I, J), Error> {
	return combineLatest(a, b, c, d, e, f, g, h, i)
		.combineLatestWith(j)
		.map(repack)
}

/// Combines the values of all the given signals, in the manner described by
/// `combineLatestWith`. No events will be sent if the sequence is empty.
@warn_unused_result(message="Did you forget to call `observe` on the signal?")
public func combineLatest<S: SequenceType, Value, Error where S.Generator.Element == Signal<Value, Error>>(signals: S) -> Signal<[Value], Error> {
	var generator = signals.generate()
	if let first = generator.next() {
		let initial = first.map { [$0] }
		return GeneratorSequence(generator).reduce(initial) { signal, next in
			signal.combineLatestWith(next).map { $0.0 + [$0.1] }
		}
	}
	
	return .never
}

/// Zips the values of all the given signals, in the manner described by
/// `zipWith`.
@warn_unused_result(message="Did you forget to call `observe` on the signal?")
public func zip<A, B, Error>(a: Signal<A, Error>, _ b: Signal<B, Error>) -> Signal<(A, B), Error> {
	return a.zipWith(b)
}

/// Zips the values of all the given signals, in the manner described by
/// `zipWith`.
@warn_unused_result(message="Did you forget to call `observe` on the signal?")
public func zip<A, B, C, Error>(a: Signal<A, Error>, _ b: Signal<B, Error>, _ c: Signal<C, Error>) -> Signal<(A, B, C), Error> {
	return zip(a, b)
		.zipWith(c)
		.map(repack)
}

/// Zips the values of all the given signals, in the manner described by
/// `zipWith`.
@warn_unused_result(message="Did you forget to call `observe` on the signal?")
public func zip<A, B, C, D, Error>(a: Signal<A, Error>, _ b: Signal<B, Error>, _ c: Signal<C, Error>, _ d: Signal<D, Error>) -> Signal<(A, B, C, D), Error> {
	return zip(a, b, c)
		.zipWith(d)
		.map(repack)
}

/// Zips the values of all the given signals, in the manner described by
/// `zipWith`.
@warn_unused_result(message="Did you forget to call `observe` on the signal?")
public func zip<A, B, C, D, E, Error>(a: Signal<A, Error>, _ b: Signal<B, Error>, _ c: Signal<C, Error>, _ d: Signal<D, Error>, _ e: Signal<E, Error>) -> Signal<(A, B, C, D, E), Error> {
	return zip(a, b, c, d)
		.zipWith(e)
		.map(repack)
}

/// Zips the values of all the given signals, in the manner described by
/// `zipWith`.
@warn_unused_result(message="Did you forget to call `observe` on the signal?")
public func zip<A, B, C, D, E, F, Error>(a: Signal<A, Error>, _ b: Signal<B, Error>, _ c: Signal<C, Error>, _ d: Signal<D, Error>, _ e: Signal<E, Error>, _ f: Signal<F, Error>) -> Signal<(A, B, C, D, E, F), Error> {
	return zip(a, b, c, d, e)
		.zipWith(f)
		.map(repack)
}

/// Zips the values of all the given signals, in the manner described by
/// `zipWith`.
@warn_unused_result(message="Did you forget to call `observe` on the signal?")
public func zip<A, B, C, D, E, F, G, Error>(a: Signal<A, Error>, _ b: Signal<B, Error>, _ c: Signal<C, Error>, _ d: Signal<D, Error>, _ e: Signal<E, Error>, _ f: Signal<F, Error>, _ g: Signal<G, Error>) -> Signal<(A, B, C, D, E, F, G), Error> {
	return zip(a, b, c, d, e, f)
		.zipWith(g)
		.map(repack)
}

/// Zips the values of all the given signals, in the manner described by
/// `zipWith`.
@warn_unused_result(message="Did you forget to call `observe` on the signal?")
public func zip<A, B, C, D, E, F, G, H, Error>(a: Signal<A, Error>, _ b: Signal<B, Error>, _ c: Signal<C, Error>, _ d: Signal<D, Error>, _ e: Signal<E, Error>, _ f: Signal<F, Error>, _ g: Signal<G, Error>, _ h: Signal<H, Error>) -> Signal<(A, B, C, D, E, F, G, H), Error> {
	return zip(a, b, c, d, e, f, g)
		.zipWith(h)
		.map(repack)
}

/// Zips the values of all the given signals, in the manner described by
/// `zipWith`.
@warn_unused_result(message="Did you forget to call `observe` on the signal?")
public func zip<A, B, C, D, E, F, G, H, I, Error>(a: Signal<A, Error>, _ b: Signal<B, Error>, _ c: Signal<C, Error>, _ d: Signal<D, Error>, _ e: Signal<E, Error>, _ f: Signal<F, Error>, _ g: Signal<G, Error>, _ h: Signal<H, Error>, _ i: Signal<I, Error>) -> Signal<(A, B, C, D, E, F, G, H, I), Error> {
	return zip(a, b, c, d, e, f, g, h)
		.zipWith(i)
		.map(repack)
}

/// Zips the values of all the given signals, in the manner described by
/// `zipWith`.
@warn_unused_result(message="Did you forget to call `observe` on the signal?")
public func zip<A, B, C, D, E, F, G, H, I, J, Error>(a: Signal<A, Error>, _ b: Signal<B, Error>, _ c: Signal<C, Error>, _ d: Signal<D, Error>, _ e: Signal<E, Error>, _ f: Signal<F, Error>, _ g: Signal<G, Error>, _ h: Signal<H, Error>, _ i: Signal<I, Error>, _ j: Signal<J, Error>) -> Signal<(A, B, C, D, E, F, G, H, I, J), Error> {
	return zip(a, b, c, d, e, f, g, h, i)
		.zipWith(j)
		.map(repack)
}

/// Zips the values of all the given signals, in the manner described by
/// `zipWith`. No events will be sent if the sequence is empty.
@warn_unused_result(message="Did you forget to call `observe` on the signal?")
public func zip<S: SequenceType, Value, Error where S.Generator.Element == Signal<Value, Error>>(signals: S) -> Signal<[Value], Error> {
	var generator = signals.generate()
	if let first = generator.next() {
		let initial = first.map { [$0] }
		return GeneratorSequence(generator).reduce(initial) { signal, next in
			signal.zipWith(next).map { $0.0 + [$0.1] }
		}
	}
	
	return .never
}

extension SignalType {
	/// Forwards events from `self` until `interval`. Then if signal isn't completed yet,
	/// errors with `error` on `scheduler`.
	///
	/// If the interval is 0, the timeout will be scheduled immediately. The signal
	/// must complete synchronously (or on a faster scheduler) to avoid the timeout.
	@warn_unused_result(message="Did you forget to call `observe` on the signal?")
	public func timeoutWithError(error: Error, afterInterval interval: NSTimeInterval, onScheduler scheduler: DateSchedulerType) -> Signal<Value, Error> {
		precondition(interval >= 0)

		return Signal { observer in
			let disposable = CompositeDisposable()
			let date = scheduler.currentDate.dateByAddingTimeInterval(interval)

			disposable += scheduler.scheduleAfter(date) {
				sendError(observer, error)
			}

			disposable += self.observe(observer)
			return disposable
		}
	}
}

<<<<<<< HEAD
extension SignalType where E == NoError {
=======
extension SignalType where Error: NoError {
>>>>>>> fa1c80ba
	/// Promotes a signal that does not generate errors into one that can.
	///
	/// This does not actually cause errors to be generated for the given signal,
	/// but makes it easier to combine with other signals that may error; for
	/// example, with operators like `combineLatestWith`, `zipWith`, `flatten`, etc.
	@warn_unused_result(message="Did you forget to call `observe` on the signal?")
	public func promoteErrors<F: ErrorType>(_: F.Type) -> Signal<Value, F> {
		return Signal { observer in
			return self.observe { event in
				switch event {
				case let .Next(value):
					sendNext(observer, value)
				case .Error:
					fatalError("NoError is impossible to construct")
				case .Completed:
					sendCompleted(observer)
				case .Interrupted:
					sendInterrupted(observer)
				}
			}
		}
	}
}<|MERGE_RESOLUTION|>--- conflicted
+++ resolved
@@ -262,11 +262,7 @@
 	case Latest
 }
 
-<<<<<<< HEAD
-extension SignalType where T: SignalProducerType, E == T.E {
-=======
-extension Signal where Value: SignalProducerType, Error == Value.Error {
->>>>>>> fa1c80ba
+extension SignalType where Value: SignalProducerType, Error == Value.Error {
 	/// Flattens the inner producers sent upon `signal` (into a single signal of
 	/// values), according to the semantics of the given strategy.
 	///
@@ -303,11 +299,7 @@
 	}
 }
 
-<<<<<<< HEAD
-extension SignalType where T: SignalProducerType, E == T.E {
-=======
-extension Signal where Value: SignalProducerType, Error == Value.Error {
->>>>>>> fa1c80ba
+extension SignalType where Value: SignalProducerType, Error == Value.Error {
 	/// Returns a signal which sends all the values from producer signal emitted from
 	/// `signal`, waiting until each inner producer completes before beginning to
 	/// send the values from the next inner producer.
@@ -424,11 +416,7 @@
 	}
 }
 
-<<<<<<< HEAD
-extension SignalType where T: SignalProducerType, E == T.E {
-=======
-extension Signal where Value: SignalProducerType, Error == Value.Error {
->>>>>>> fa1c80ba
+extension SignalType where Value: SignalProducerType, Error == Value.Error {
 	/// Merges a `signal` of SignalProducers down into a single signal, biased toward the producer
 	/// added earlier. Returns a Signal that will forward events from the inner producers as they arrive.
 	@warn_unused_result(message="Did you forget to call `start` on the producer?")
@@ -577,20 +565,11 @@
 	var replacingInnerSignal: Bool = false
 }
 
-<<<<<<< HEAD
-extension SignalType where T: OptionalType {
+extension SignalType where Value: OptionalType {
 	/// Unwraps non-`nil` values and forwards them on the returned signal, `nil`
 	/// values are dropped.
 	@warn_unused_result(message="Did you forget to call `observe` on the signal?")
-	public func ignoreNil() -> Signal<T.Wrapped, E> {
-=======
-// Have to extend `Signal` directly to avoid a compiler crash.
-extension Signal where Value: OptionalType {
-	/// Unwraps non-`nil` values and forwards them on the returned signal, `nil`
-	/// values are dropped.
-	@warn_unused_result(message="Did you forget to call `observe` on the signal?")
 	public func ignoreNil() -> Signal<Value.Wrapped, Error> {
->>>>>>> fa1c80ba
 		return filter { $0.optional != nil }.map { $0.optional! }
 	}
 }
@@ -808,12 +787,7 @@
 	}
 }
 
-<<<<<<< HEAD
-extension SignalType where T: EventType, E == NoError {
-=======
-// Have to extend `Signal` directly to avoid a compiler crash.
-extension Signal where Value: EventType, Error: NoError {
->>>>>>> fa1c80ba
+extension SignalType where Value: EventType, Error == NoError {
 	/// The inverse of materialize(), this will translate a signal of `Event`
 	/// _values_ into a signal of those events themselves.
 	@warn_unused_result(message="Did you forget to call `observe` on the signal?")
@@ -984,13 +958,8 @@
 	/// Forwards only those values from `self` which are not duplicates of the
 	/// immedately preceding value. The first value is always forwarded.
 	@warn_unused_result(message="Did you forget to call `observe` on the signal?")
-<<<<<<< HEAD
-	public func skipRepeats() -> Signal<T, E> {
+	public func skipRepeats() -> Signal<Value, Error> {
 		return skipRepeats(==)
-=======
-	public func skipRepeats() -> Signal<Value, Error> {
-		return skipRepeats { $0 == $1 }
->>>>>>> fa1c80ba
 	}
 }
 
@@ -1130,12 +1099,7 @@
 	@warn_unused_result(message="Did you forget to call `observe` on the signal?")
 	public func zipWith<U>(otherSignal: Signal<U, Error>) -> Signal<(Value, U), Error> {
 		return Signal { observer in
-<<<<<<< HEAD
-			let states = Atomic(ZipState<T>(), ZipState<U>())
-=======
-			let initialStates: (ZipState<Value>, ZipState<U>) = (ZipState(), ZipState())
-			let states: Atomic<(ZipState<Value>, ZipState<U>)> = Atomic(initialStates)
->>>>>>> fa1c80ba
+			let states = Atomic(ZipState<Value>(), ZipState<U>())
 			let disposable = CompositeDisposable()
 			
 			let flush = { () -> () in
@@ -1525,11 +1489,7 @@
 	}
 }
 
-<<<<<<< HEAD
-extension SignalType where E == NoError {
-=======
-extension SignalType where Error: NoError {
->>>>>>> fa1c80ba
+extension SignalType where Error == NoError {
 	/// Promotes a signal that does not generate errors into one that can.
 	///
 	/// This does not actually cause errors to be generated for the given signal,
