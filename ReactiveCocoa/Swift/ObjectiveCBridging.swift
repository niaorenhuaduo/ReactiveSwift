//
//  ObjectiveCBridging.swift
//  ReactiveCocoa
//
//  Created by Justin Spahr-Summers on 2014-07-02.
//  Copyright (c) 2014 GitHub, Inc. All rights reserved.
//

import LlamaKit

extension RACDisposable: Disposable {}
extension RACScheduler: DateSchedulerType {
	public var currentDate: NSDate {
		return NSDate()
	}

	public func schedule(action: () -> ()) -> Disposable? {
		return self.schedule(action)
	}

	public func scheduleAfter(date: NSDate, action: () -> ()) -> Disposable? {
		return self.after(date, schedule: action)
	}

	public func scheduleAfter(date: NSDate, repeatingEvery: NSTimeInterval, withLeeway: NSTimeInterval, action: () -> ()) -> Disposable? {
		return self.after(date, repeatingEvery: repeatingEvery, withLeeway: withLeeway, schedule: action)
	}
}

extension ImmediateScheduler {
	public func toRACScheduler() -> RACScheduler {
		return RACScheduler.immediateScheduler()
	}
}

extension UIScheduler {
	public func toRACScheduler() -> RACScheduler {
		return RACScheduler.mainThreadScheduler()
	}
}

extension QueueScheduler {
	public func toRACScheduler() -> RACScheduler {
		return RACTargetQueueScheduler(name: "org.reactivecocoa.ReactiveCocoa.QueueScheduler.toRACScheduler()", targetQueue: queue)
	}
}

private func defaultNSError(message: String, #file: String, #line: Int) -> NSError {
	// lol hax
	let result: Result<(), NSError> = failure(message, file: file, line: line)
	return result.error!
}

extension RACSignal {
	/// Creates a SignalProducer which will subscribe to the receiver once for
	/// each invocation of start().
	public func toSignalProducer(file: String = __FILE__, line: Int = __LINE__) -> SignalProducer<AnyObject?, NSError> {
		return SignalProducer { observer, disposable in
			let next = { (obj: AnyObject?) -> () in
				sendNext(observer, obj)
			}

			let error = { (nsError: NSError?) -> () in
				sendError(observer, nsError ?? defaultNSError("Nil RACSignal error", file: file, line: line))
			}

			let completed = {
				sendCompleted(observer)
			}

			let selfDisposable: RACDisposable? = self.subscribeNext(next, error: error, completed: completed)
			disposable.addDisposable(selfDisposable)
		}
	}
}

/// Turns each value into an Optional.
private func optionalize<T, E>(signal: Signal<T, E>) -> Signal<T?, E> {
	return signal |> map { Optional.Some($0) }
}

/// Creates a RACSignal that will start() the producer once for each
/// subscription.
///
/// Any `Interrupted` events will be silently discarded.
public func toRACSignal<T: AnyObject, E>(producer: SignalProducer<T, E>) -> RACSignal {
	return toRACSignal(producer |> optionalize)
}

/// Creates a RACSignal that will start() the producer once for each
/// subscription.
///
/// Any `Interrupted` events will be silently discarded.
public func toRACSignal<T: AnyObject, E>(producer: SignalProducer<T?, E>) -> RACSignal {
	return RACSignal.createSignal { subscriber in
		let selfDisposable = producer.start(next: { value in
			subscriber.sendNext(value)
		}, error: { error in
			subscriber.sendError(error.nsError)
		}, completed: {
			subscriber.sendCompleted()
		})

		return RACDisposable {
			selfDisposable.dispose()
		}
	}
}

/// Creates a RACSignal that will observe the given signal.
///
/// Any `Interrupted` event will be silently discarded.
public func toRACSignal<T: AnyObject, E>(signal: Signal<T, E>) -> RACSignal {
	return toRACSignal(signal |> optionalize)
}

/// Creates a RACSignal that will observe the given signal.
///
/// Any `Interrupted` event will be silently discarded.
public func toRACSignal<T: AnyObject, E>(signal: Signal<T?, E>) -> RACSignal {
	return RACSignal.createSignal { subscriber in
		let selfDisposable = signal.observe(next: { value in
			subscriber.sendNext(value)
		}, error: { error in
			subscriber.sendError(error.nsError)
		}, completed: {
			subscriber.sendCompleted()
		})

		return RACDisposable {
			selfDisposable?.dispose()
			return
		}
	}
}

extension RACCommand {
	/// Creates an Action that will execute the receiver.
	///
	/// Note that the returned Action will not necessarily be marked as
	/// executing when the command is. However, the reverse is always true:
	/// the RACCommand will always be marked as executing when the action is.
	public func toAction(file: String = __FILE__, line: Int = __LINE__) -> Action<AnyObject?, AnyObject?, NSError> {
		let enabledProperty = MutableProperty(true)

<<<<<<< HEAD
		self.enabled.asSignalProducer()
			|> map { $0 as! Bool }
=======
		enabledProperty <~ self.enabled.toSignalProducer()
			|> map { $0 as Bool }
>>>>>>> daab3c7a
			|> catch { _ in SignalProducer<Bool, NoError>(value: false) }

		return Action(enabledIf: enabledProperty) { (input: AnyObject?) -> SignalProducer<AnyObject?, NSError> in
			let executionSignal = RACSignal.defer {
				return self.execute(input)
			}

			return executionSignal.toSignalProducer(file: file, line: line)
		}
	}
}

extension Action {
	private var commandEnabled: RACSignal {
		let enabled = self.enabled.producer |> map { $0 as NSNumber }
		return toRACSignal(enabled)
	}
}

/// Creates a RACCommand that will execute the action.
///
/// Note that the returned command will not necessarily be marked as
/// executing when the action is. However, the reverse is always true:
/// the Action will always be marked as executing when the RACCommand is.
public func toRACCommand<Output: AnyObject, E>(action: Action<AnyObject?, Output, E>) -> RACCommand {
	return RACCommand(enabled: action.commandEnabled) { (input: AnyObject?) -> RACSignal in
		return toRACSignal(action.apply(input))
	}
}

/// Creates a RACCommand that will execute the action.
///
/// Note that the returned command will not necessarily be marked as
/// executing when the action is. However, the reverse is always true:
/// the Action will always be marked as executing when the RACCommand is.
public func toRACCommand<Output: AnyObject, E>(action: Action<AnyObject?, Output?, E>) -> RACCommand {
	return RACCommand(enabled: action.commandEnabled) { (input: AnyObject?) -> RACSignal in
		return toRACSignal(action.apply(input))
	}
}<|MERGE_RESOLUTION|>--- conflicted
+++ resolved
@@ -143,13 +143,8 @@
 	public func toAction(file: String = __FILE__, line: Int = __LINE__) -> Action<AnyObject?, AnyObject?, NSError> {
 		let enabledProperty = MutableProperty(true)
 
-<<<<<<< HEAD
-		self.enabled.asSignalProducer()
-			|> map { $0 as! Bool }
-=======
 		enabledProperty <~ self.enabled.toSignalProducer()
 			|> map { $0 as Bool }
->>>>>>> daab3c7a
 			|> catch { _ in SignalProducer<Bool, NoError>(value: false) }
 
 		return Action(enabledIf: enabledProperty) { (input: AnyObject?) -> SignalProducer<AnyObject?, NSError> in
